--- conflicted
+++ resolved
@@ -182,19 +182,7 @@
 
         self.save_weights(timestamped_save_dir)
 
-<<<<<<< HEAD
     def save_weights(self, save_dir: Path, is_best: bool = False) -> None:
-=======
-    def post_processing(self, prediction: torch.Tensor) -> torch.Tensor:
-        """Post processing on the prediction.
-
-        Args:
-            prediction: The initial prediction
-        """
-        return crf(prediction, self.model)
-
-    def save_weights(self, save_dir: Path) -> None:
->>>>>>> 37f2a6a8
         """Save the model's weights.
 
         Args:
