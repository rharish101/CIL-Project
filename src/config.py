"""Hyper-param config handling."""
from dataclasses import dataclass
from pathlib import Path
from typing import Optional

import toml


@dataclass(frozen=True)
class Config:
    """Class to hold hyper-parameter configs.

    Attributes:
        learn_rate: The learning rate for the optimizer
        max_learn_rate: The maximum learning rate (needed by the scheduler)
        balanced_loss: Whether to balance the loss by inverse class frequency
        weight_decay: The L2 weight decay for the optimizer
        dropout: The probability of dropping out the inputs to a conv block
        train_batch_size: The global batch size for training (training uses
            random cropping, so a larger batch size can be used)
        test_batch_size: The global batch size for testing
        epochs: The no. of epochs to train the model
        val_split: The fraction of training data to use for validation
        mixed_precision: Whether to use mixed precision training
        seed: The random seed for reproducibility
        crop_size: The height/width of the randomly cropped training inputs
        rotation_range: The max absolute rotation in degrees for random
            rotation of training inputs
        threshold: None means greyscale, otherwise threshold for logit.
        loss: Which loss to train with. Possible values
            ["logit_bce", "soft_dice"] (8.4.21)
<<<<<<< HEAD
        prob_fg_thresh: The probable foreground threshold for GrabCut
=======
        unet_depth: The total depth of the UNet architecture in the U
        avgpool: Whether to use a global average pooling path as the UNet
            bottleneck (at the lowest depth)
        init_channels: The number of channels for the first layer in the
            architecture
        max_channels: The maximum number of channels for any layer in the
            architecture
>>>>>>> f80414d6
    """

    learn_rate: float = 1e-4
    max_learn_rate: float = 2e-4
    balanced_loss: bool = False
    dropout: float = 0.2
    weight_decay: float = 5e-6
    train_batch_size: int = 16
    test_batch_size: int = 6
    epochs: int = 150
    val_split: float = 0.2
    mixed_precision: bool = False
    seed: int = 0
    crop_size: int = 128
    threshold: Optional[float] = None
    loss: str = "logit_bce"
<<<<<<< HEAD
    prob_fg_thresh: int = 32
=======
    unet_depth: int = 7
    avgpool: bool = True
    init_channels: int = 64
    max_channels: int = 1024
>>>>>>> f80414d6


def load_config(config_path: Optional[Path]) -> Config:
    """Load the hyper-param config at the given path.

    If the path doesn't exist, then an empty dict is returned.
    """
    if config_path is not None and config_path.exists():
        with open(config_path, "r") as f:
            args = toml.load(f)
    else:
        args = {}
    return Config(**args)<|MERGE_RESOLUTION|>--- conflicted
+++ resolved
@@ -29,9 +29,7 @@
         threshold: None means greyscale, otherwise threshold for logit.
         loss: Which loss to train with. Possible values
             ["logit_bce", "soft_dice"] (8.4.21)
-<<<<<<< HEAD
         prob_fg_thresh: The probable foreground threshold for GrabCut
-=======
         unet_depth: The total depth of the UNet architecture in the U
         avgpool: Whether to use a global average pooling path as the UNet
             bottleneck (at the lowest depth)
@@ -39,7 +37,6 @@
             architecture
         max_channels: The maximum number of channels for any layer in the
             architecture
->>>>>>> f80414d6
     """
 
     learn_rate: float = 1e-4
@@ -56,14 +53,11 @@
     crop_size: int = 128
     threshold: Optional[float] = None
     loss: str = "logit_bce"
-<<<<<<< HEAD
     prob_fg_thresh: int = 32
-=======
     unet_depth: int = 7
     avgpool: bool = True
     init_channels: int = 64
     max_channels: int = 1024
->>>>>>> f80414d6
 
 
 def load_config(config_path: Optional[Path]) -> Config:
